import os
import math
import argparse
import wandb
import torch
from torch import optim, nn, utils, Tensor
import torch.distributed as dist
from torchvision import datasets, transforms
from torch.optim.lr_scheduler import LinearLR, CosineAnnealingLR, SequentialLR
import lightning as L
from lightning.pytorch.callbacks import ModelCheckpoint, DeviceStatsMonitor
from convnext import convnext_tiny, convnext_small, convnext_small_2, convnext_base, convnext_large, convnext_xlarge
from maxvit import max_vit_tiny_224, max_vit_small_224, max_vit_base_224, max_vit_large_224
from maxvit import MaxViT
from timm.data.mixup import Mixup
from timm.loss import LabelSmoothingCrossEntropy, SoftTargetCrossEntropy

wandb_project = "ImageNet"

# basic params
parser = argparse.ArgumentParser(description='PyTorch ImageNet Training')
parser.add_argument('-f', '--folder', default='./imagenet/',
                    help='path to dataset (default: ./imagenet/)')
parser.add_argument('-a', '--arch', default='ConvNeXt_T',
                    help='model arch (default: ConvNeXt_T)')
parser.add_argument('-b', '--batch_size', default=64, type=int,
                    help="batch size (default: 64)")

# epoch and lr
parser.add_argument('--epoch', default=50, type=int,
                    help="total epoch (default: 50)")
parser.add_argument('--warmup_epoch', default=5, type=float,
                    help='warmup epoch (default: 5)')
parser.add_argument('--finetune_epoch', default=5, type=float,
                    help='finetune epoch (default: 5)')
parser.add_argument('--lr', default=3e-4, type=float,
                    help="learning rate (default: 3e-4)")
parser.add_argument('--lr_end', default=3e-5, type=float,
                    help="ending learning rate (default: 3e-5)")

# drop rate
parser.add_argument('--drop_rate', default=0.1, type=float,
                    help="drop rate (default: 0.1)")
parser.add_argument('--drop_path_rate', default=0.2, type=float,
                    help="drop path rate (default: 0.2)")
parser.add_argument('--beta1', default=0.9, type=float,
                    help="beta1 (default: 0.9)")
parser.add_argument('--beta2', default=0.999, type=float,
                    help="beta2 (default: 0.999)")
parser.add_argument('--weight_decay', default=0.1, type=float,
                    help='weight decay (default: 0.1)')

# workers
parser.add_argument('--compile', default=False, type=bool,
                    help="compile model (default: False)")
parser.add_argument('--precision', default='bf16-mixed', type=str,
                    help='training precision (default: bf16-mixed)')
parser.add_argument('--workers', default=5, type=int,
                    help="number of workers (default: 5)")
parser.add_argument('--prefetch', default=10, type=int,
                    help="number of prefetch (default: 10)")

# Augmentation parameters
parser.add_argument('--color_jitter', type=float, default=0.4, metavar='PCT',
                    help='Color jitter factor (default: 0.4)')
parser.add_argument('--aa', type=str, default='rand-m9-mstd0.5-inc1', metavar='NAME',
                    help='Use AutoAugment policy. "v0" or "original". " + "(default: rand-m9-mstd0.5-inc1)'),
parser.add_argument('--smoothing', type=float, default=0.1,
                    help='Label smoothing (default: 0.1)')
parser.add_argument('--train_interpolation', type=str, default='bicubic',
                    help='Training interpolation (random, bilinear, bicubic default: "bicubic")')

# * Mixup params
parser.add_argument('--mixup', type=float, default=0.8,
                    help='mixup alpha, mixup enabled if > 0.')
parser.add_argument('--cutmix', type=float, default=1.0,
                    help='cutmix alpha, cutmix enabled if > 0.')
parser.add_argument('--cutmix_minmax', type=float, nargs='+', default=None,
                    help='cutmix min/max ratio, overrides alpha and enables cutmix if set (default: None)')
parser.add_argument('--mixup_prob', type=float, default=1.0,
                    help='Probability of performing mixup or cutmix when either/both is enabled')
parser.add_argument('--mixup_switch_prob', type=float, default=0.5,
                    help='Probability of switching to cutmix when both mixup and cutmix enabled')
parser.add_argument('--mixup_mode', type=str, default='batch',
                    help='How to apply mixup/cutmix params. Per "batch", "pair", or "elem"')

# transforms
parser.add_argument('--transform_ops', default=2, type=int,
                    help='number of ops, default 2')
parser.add_argument('--transform_mag', default=15, type=int,
                    help="magnitude (default: 15)")
args = parser.parse_args()

torch.set_float32_matmul_precision('medium')


def build_model(arch="ConvNeXt_T"):
    if arch.lower() == "ConvNeXt_T".lower():
        return convnext_tiny(drop_path_rate=args.drop_path_rate)
    elif arch == "ConvNeXt_S".lower():
        return convnext_small(drop_path_rate=args.drop_path_rate)
    elif arch == "ConvNeXt_S2".lower():
        return convnext_small_2(drop_path_rate=args.drop_path_rate)
    elif arch.lower() == "ConvNeXt_B".lower():
        return convnext_base(drop_path_rate=args.drop_path_rate)
    elif arch.lower() == "ConvNeXt_L".lower():
        return convnext_large(drop_path_rate=args.drop_path_rate)
    elif arch.lower() == "ConvNeXt_XL".lower():
        return convnext_xlarge(drop_path_rate=args.drop_path_rate)
    elif arch.lower() == "MaxViT_T".lower():
        return max_vit_tiny_224(drop=args.drop_rate, drop_path=args.drop_path_rate)
    elif arch.lower() == "MaxViT_S".lower():
        return max_vit_small_224(drop=args.drop_rate, drop_path=args.drop_path_rate)
    elif arch.lower() == "MaxViT_B".lower():
        return max_vit_base_224(drop=args.drop_rate, drop_path=args.drop_path_rate)
    elif arch.lower() == "MaxViT_L".lower():
        return max_vit_large_224(drop=args.drop_rate, drop_path=args.drop_path_rate)
    else:
        raise Exception('Unknown arch %s' % arch)

# mixup
mixup_fn = None
mixup_active = args.mixup > 0 or args.cutmix > 0. or args.cutmix_minmax is not None
if mixup_active:
    print("Mixup is activated!")
    mixup_fn = Mixup(
        mixup_alpha=args.mixup, cutmix_alpha=args.cutmix, cutmix_minmax=args.cutmix_minmax,
        prob=args.mixup_prob, switch_prob=args.mixup_switch_prob, mode=args.mixup_mode,
        label_smoothing=args.smoothing)

# train dataset
train_dataset = datasets.ImageFolder(
    os.path.join(args.folder, 'train'),
    transforms.Compose([
        transforms.RandAugment(num_ops=args.transform_ops,
                               magnitude=args.transform_mag),
        transforms.Resize(256),
        transforms.CenterCrop(224),
        transforms.ToTensor(),
    ]))

val_dataset = datasets.ImageFolder(
    os.path.join(args.folder, 'val'),
    transforms.Compose([
        transforms.Resize(256),
        transforms.CenterCrop(224),
        transforms.ToTensor(),
    ]))

train_loader = utils.data.DataLoader(
    train_dataset, batch_size=args.batch_size, shuffle=True, num_workers=args.workers, prefetch_factor=args.prefetch, pin_memory=True)
val_loader = utils.data.DataLoader(
    val_dataset, batch_size=args.batch_size, shuffle=False, num_workers=args.workers, prefetch_factor=args.prefetch, pin_memory=True)


def accuracy(output, target, topk=(1,)):
    """Computes the accuracy over the k top predictions for the specified values of k"""
    with torch.no_grad():
        maxk = max(topk)
        batch_size = target.size(0)

        _, pred = output.topk(maxk, 1, True, True)
        pred = pred.t()
        correct = pred.eq(target.view(1, -1).expand_as(pred))

        res = []
        for k in topk:
            correct_k = correct[:k].reshape(-1).float().sum(0, keepdim=True)
            res.append(correct_k.mul_(100.0 / batch_size))
        return res


class Model(L.LightningModule):

    def __init__(self):
        super().__init__()
        self._model = build_model(args.arch)
        if mixup_fn is not None:
            # smoothing is handled with mixup label transform
            self._train_loss =  SoftTargetCrossEntropy()
        elif args.smoothing > 0.:
            self._train_loss =  LabelSmoothingCrossEntropy(smoothing=args.smoothing)
        else:
            self._train_loss = nn.CrossEntropyLoss()
        self._eval_loss = nn.CrossEntropyLoss()
        self.save_hyperparameters(args)
        self.train_step_outputs = []
        self.validation_step_outputs = []
        self.wandb_inited = False

    def training_step(self, batch, batch_idx):
        # training_step defines the train loop.
        images, targets = batch
        if mixup_fn is not None:
            images, targets = mixup_fn(images, targets)
        output = self._model(images)
        loss = self._train_loss(output, targets)
        acc1, acc5 = accuracy(output, targets, topk=(1, 5))
        # step lr scheduler
        sch = self.lr_schedulers()
        lr = sch.get_last_lr()[0]
        sch.step()
        log_dict = {
            "train_loss": loss,
            "train_acc1": acc1,
            "train_acc5": acc5,
            "train_lr": lr,
        }
        self.train_step_outputs.append(log_dict)
        self.log_dict(log_dict)
        return loss

    def validation_step(self, batch, batch_idx):
        # validation_step defines the validation loop.
        images, targets = batch
        output = self._model(images)
<<<<<<< HEAD
        loss = self._eval_loss(output, targets)
=======
        print(output.shape, targets.shape)
        loss = self._loss(output, targets)
>>>>>>> a60789d8
        acc1, acc5 = accuracy(output, targets, topk=(1, 5))
        log_dict = {
            "val_loss": loss,
            "val_acc1": acc1,
            "val_acc5": acc5,
        }
        self.validation_step_outputs.append(log_dict)
        self.log_dict(log_dict)

    def on_validation_epoch_end(self):
        # val_outs is a list of whatever stored in `validation_step`
        val_outs = self.validation_step_outputs
        val_loss = torch.stack([x['val_loss'] for x in val_outs]).mean()
        val_acc1 = torch.stack([x['val_acc1'] for x in val_outs]).mean()
        val_acc5 = torch.stack([x['val_acc5'] for x in val_outs]).mean()
        self.validation_step_outputs.clear()  # free val memory
        # train_outs is a list of whatever stored in `train_step`
        train_outs = self.train_step_outputs
        train_loss = torch.stack([x['train_loss'] for x in train_outs]).mean() if len(train_outs) > 0 else val_loss
        train_acc1 = torch.stack([x['train_acc1'] for x in train_outs]).mean() if len(train_outs) > 0 else val_acc1
        train_acc5 = torch.stack([x['train_acc5'] for x in train_outs]).mean() if len(train_outs) > 0 else val_acc5
        self.train_step_outputs.clear()  # free train memory
        # all_gather
        tensorized = torch.Tensor([train_loss, train_acc1, train_acc5, val_loss, val_acc1, val_acc5]).cuda()
        gather_t = [torch.ones_like(tensorized) for _ in range(dist.get_world_size())]
        dist.all_gather(gather_t, tensorized)
        result_t = torch.mean(torch.stack(gather_t), dim=0)
        # get lr
        sch = self.lr_schedulers()
        lr = sch.get_last_lr()[0]
        # log results
        log_dict = {
            "train_loss": result_t[0],
            "train_acc1": result_t[1],
            "train_acc5": result_t[2],
            "val_loss": result_t[3],
            "val_acc1": result_t[4],
            "val_acc5": result_t[5],
            "train_lr": lr,
        }
        if self.trainer.local_rank == 0:
            if not self.wandb_inited:
                model_name = type(self._model).__name__
                param_count = sum(p.numel() for p in self._model.parameters())
                wandb_name = model_name + '__' + f"{param_count:_}"
                wandb.init(project=wandb_project, name=wandb_name, config=args)
                self.wandb_inited = True
            wandb.log(log_dict)

    def configure_optimizers(self):
        iters_per_epoch = self._num_iters_per_epoch()
        print('iters_per_epoch', iters_per_epoch)
        optimizer = optim.AdamW(
            self.parameters(), lr=args.lr, betas=(args.beta1, args.beta2), weight_decay=args.weight_decay)
        warmup_scheduler = LinearLR(optimizer,
                                    start_factor=1e-4,
                                    end_factor=1.0,
                                    total_iters=math.ceil(iters_per_epoch*args.warmup_epoch))
        main_scheduler = CosineAnnealingLR(optimizer,
                                           iters_per_epoch *
                                           (args.epoch-args.warmup_epoch -
                                            args.finetune_epoch),
                                           eta_min=args.lr_end)
        finetune_scheduler = LinearLR(optimizer,
                                      start_factor=args.lr_end/args.lr,
                                      end_factor=args.lr_end/args.lr,
                                      total_iters=math.ceil(iters_per_epoch*args.finetune_epoch))
        scheduler = SequentialLR(optimizer,
                                 schedulers=[
                                     warmup_scheduler,
                                     main_scheduler,
                                     finetune_scheduler],
                                 milestones=[
                                     math.ceil(iters_per_epoch *
                                               args.warmup_epoch),
                                     math.ceil(iters_per_epoch*(args.epoch-args.finetune_epoch))])
        return [optimizer], [scheduler]

    def _num_iters_per_epoch(self) -> float:
        """Total training steps inferred from datamodule and devices."""
        dataset_size = len(train_loader)
        devices = max(1, self.trainer.num_devices)
        return dataset_size / devices


model = Model()
if args.compile:
    model = torch.compile(model)


checkpoint_callback = ModelCheckpoint(
    save_top_k=3, monitor="val_acc1", mode="max", filename="model-{epoch:02d}-{val_acc1:.2f}-{val_loss:.2f}")

trainer = L.Trainer(limit_train_batches=None, max_epochs=args.epoch, profiler="simple",
                    precision=args.precision, callbacks=[DeviceStatsMonitor(), checkpoint_callback])
trainer.fit(model=model, train_dataloaders=train_loader,
            val_dataloaders=val_loader)<|MERGE_RESOLUTION|>--- conflicted
+++ resolved
@@ -214,12 +214,7 @@
         # validation_step defines the validation loop.
         images, targets = batch
         output = self._model(images)
-<<<<<<< HEAD
         loss = self._eval_loss(output, targets)
-=======
-        print(output.shape, targets.shape)
-        loss = self._loss(output, targets)
->>>>>>> a60789d8
         acc1, acc5 = accuracy(output, targets, topk=(1, 5))
         log_dict = {
             "val_loss": loss,
